package cql

import (
	"fmt"
	"github.com/gocql/gocql"
)

func createKeyspace(s *gocql.Session) error {
	if err := s.Query("DROP KEYSPACE if exists test").Exec(); err != nil {
		return fmt.Errorf("error dropping keyspace: %w", err)
	}
<<<<<<< HEAD
=======

>>>>>>> 2b73e449
	if err := s.Query("CREATE KEYSPACE if not exists test WITH replication = {'class': 'NetworkTopologyStrategy', 'replication_factor' : 1}").Exec(); err != nil {
		return fmt.Errorf("error creating keyspace: %w", err)
	}

	return nil
}

func createTable(s *gocql.Session) error {
	if err := s.Query("create table if not exists testkv (key text, col text, ts bigint, val blob, primary key (key, col, ts)) with clustering order by (col desc, ts desc)").Exec(); err != nil {
		return fmt.Errorf("error creating table: %w", err)
	}

	return nil
}

func setupTest() (*gocql.Session, error) {
	cluster := gocql.NewCluster("localhost:9042")
	s, err := cluster.CreateSession()
	if err != nil {
		return nil, fmt.Errorf("error creating session: %w", err)
	}

	err = createKeyspace(s)
	if err != nil {
		return nil, fmt.Errorf("error creating keyspace: %w", err)
	}

	cluster.Keyspace = "test"

	s, err = cluster.CreateSession()
	if err != nil {
		return nil, fmt.Errorf("error creating session again: %w", err)
	}

	err = createTable(s)
	if err != nil {
		return nil, fmt.Errorf("error creating table: %w", err)
	}

	return s, nil
}<|MERGE_RESOLUTION|>--- conflicted
+++ resolved
@@ -9,10 +9,7 @@
 	if err := s.Query("DROP KEYSPACE if exists test").Exec(); err != nil {
 		return fmt.Errorf("error dropping keyspace: %w", err)
 	}
-<<<<<<< HEAD
-=======
 
->>>>>>> 2b73e449
 	if err := s.Query("CREATE KEYSPACE if not exists test WITH replication = {'class': 'NetworkTopologyStrategy', 'replication_factor' : 1}").Exec(); err != nil {
 		return fmt.Errorf("error creating keyspace: %w", err)
 	}
